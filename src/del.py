from pyoload import *
import pyoload

assert pyoload.__version__ == '1.1.1'


@annotate
class foo:
    foo = CastedAttr(dict[str, tuple[int | str]])

    def __init__(self: Any) -> Any:
        pass


<<<<<<< HEAD
q = foo()
q.foo = {1234: {'5', 16j}}
=======
b = foo({'1': ['1.0', 3]})


@annotate
def cassy(v:Checks(ge=3), v1:Checks(gt=4)) -> Checks(len=3):
    return 1, 2, 3

cassy(7, 4.1)


"""
mentor-no = 694190032
"""

from pyoload import *

@annotate
class Person:
    age: int

    def __init__(self: Any, age: int, name: str):
        self.age = age
        self.name = name


djamago = Person(15, 'djamago')

print(djamago.__annotations__)


from pyoload import Cast

caster = Cast(dict[str, list[tuple[float]]]) # a dictionary of names of
                                             # places[str] to a list of their
                                             # (x, y) coordinates
                                             #             [list[tuple[float]]]

raw = {
    4: (
        ['1.5', 10],
        [10, '1.5'],
    )
}
print(caster(raw))

print("-"*20)
from pyoload import *

Check.register('is_equal')
def isnonecheck(param, value):
    print(f'{param=}, {value=}')
    if param != value:
        raise Check.CheckError(f'{param!r} not equal to {value!r}')

def foos(bar: Checks(is_equ=3)):
    raise 3

foos(4)  # param=3 value=3
foos('4')
>>>>>>> 859e3300
<|MERGE_RESOLUTION|>--- conflicted
+++ resolved
@@ -1,21 +1,18 @@
 from pyoload import *
 import pyoload
 
-assert pyoload.__version__ == '1.1.1'
+assert pyoload.__version__ == '1.1.0'
 
 
 @annotate
 class foo:
-    foo = CastedAttr(dict[str, tuple[int | str]])
+    fa: 'str'
 
-    def __init__(self: Any) -> Any:
-        pass
+    def __init__(self: 'foo', bar: Cast(dict[int, list[float]])):
+        self.foo = bar
+        assert typeMatch(bar, dict[int, list[float]])
 
 
-<<<<<<< HEAD
-q = foo()
-q.foo = {1234: {'5', 16j}}
-=======
 b = foo({'1': ['1.0', 3]})
 
 
@@ -74,5 +71,4 @@
     raise 3
 
 foos(4)  # param=3 value=3
-foos('4')
->>>>>>> 859e3300
+foos('4')