--- conflicted
+++ resolved
@@ -2,7 +2,6 @@
 pyoload is a little python script to incorporate some features of
  typechecking and casting in python.
 """
-
 from functools import partial
 from functools import wraps
 from inspect import isclass
@@ -51,7 +50,6 @@
     """
     Annotations could not be resolved or evaluated.
     """
-
     _raise = False
 
 
@@ -66,7 +64,7 @@
     A tuple subclass which holds several values as possible annotations
     """
 
-    def __call__(self: "Values", val: Any) -> bool:
+    def __call__(self: 'Values', val: Any) -> bool:
         """
         Checks if the tuple containes the specified value.
 
@@ -77,7 +75,7 @@
         return val in self
 
     def __str__(self):
-        return "Values(" + ", ".join(map(repr, self)) + ")"
+        return 'Values(' + ', '.join(map(repr, self)) + ')'
 
     __repr__ = __str__
 
@@ -91,14 +89,13 @@
 
     :returns: modulename + qualname
     """
-    return funcOrCls.__module__ + "." + funcOrCls.__qualname__
+    return funcOrCls.__module__ + '.' + funcOrCls.__qualname__
 
 
 class Check:
     """
     A class basicly abstract which holds registerred checks in pyoload
     """
-
     checks_list = {}
 
     def __init_subclass__(cls: Any):
@@ -124,7 +121,7 @@
 
         :returns: a function which registers the check under the name
         """
-        names = [x for x in name.split(" ") if x.strip() != ""]
+        names = [x for x in name.split(' ') if x.strip() != '']
         for name in names:
             if name in cls.checks_list:
                 raise Check.CheckNameAlreadyExistsError(name)
@@ -133,7 +130,6 @@
             for name in names:
                 cls.checks_list[name] = func
             return func
-
         return inner
 
     @classmethod
@@ -170,68 +166,68 @@
         """
 
 
-@Check.register("len")
+@Check.register('len')
 def len_check(params, val):
     if isinstance(params, int):
         if not len(val) == params:
-            raise Check.CheckError(f"length of {val!r} not eq {params!r}")
+            raise Check.CheckError(f'length of {val!r} not eq {params!r}')
     elif isinstance(params, tuple) and len(params) > 0:
         mi = ma = None
         mi, ma = params
         if mi is not None:
             if not len(val) > mi:
-                raise Check.CheckError(f"length of {val!r} not gt {mi!r}")
+                raise Check.CheckError(f'length of {val!r} not gt {mi!r}')
         if ma is not None:
             if not len(val) < ma:
-                raise Check.CheckError(f"length of {val!r} not lt {mi!r}")
-
-
-@Check.register("lt")
+                raise Check.CheckError(f'length of {val!r} not lt {mi!r}')
+
+
+@Check.register('lt')
 def lt_check(param, val):
     if not val < param:
-        raise Check.CheckError(f"{val!r} not lt {param!r}")
-
-
-@Check.register("le")
+        raise Check.CheckError(f'{val!r} not lt {param!r}')
+
+
+@Check.register('le')
 def le_check(param, val):
     if not val <= param:
-        raise Check.CheckError(f"{val!r} not gt {param!r}")
-
-
-@Check.register("ge")
+        raise Check.CheckError(f'{val!r} not gt {param!r}')
+
+
+@Check.register('ge')
 def ge_check(param, val):
     if not val >= param:
-        raise Check.CheckError(f"{val!r} not ge {param!r}")
-
-
-@Check.register("gt")
+        raise Check.CheckError(f'{val!r} not ge {param!r}')
+
+
+@Check.register('gt')
 def gt_check(param, val):
     if not val > param:
-        raise Check.CheckError(f"{val!r} not gt {param!r}")
-
-
-@Check.register("eq")
+        raise Check.CheckError(f'{val!r} not gt {param!r}')
+
+
+@Check.register('eq')
 def eq_check(param, val):
     if not val == param:
-        raise Check.CheckError(f"{val!r} not eq {param!r}")
-
-
-@Check.register("func")
+        raise Check.CheckError(f'{val!r} not eq {param!r}')
+
+
+@Check.register('func')
 def func_check(param, val):
     if not param(val):
-        raise Check.CheckError(f"{param!r} call returned false on {val!r}")
-
-
-@Check.register("type")
+        raise Check.CheckError(f'{param!r} call returned false on {val!r}')
+
+
+@Check.register('type')
 def matches_check(param, val):
     if not typeMatch(val, param):
-        raise Check.CheckError(f"{val!r} foes not match type {param!r}")
-
-
-@Check.register("isinstance")
+        raise Check.CheckError(f'{val!r} foes not match type {param!r}')
+
+
+@Check.register('isinstance')
 def instance_check(param, val):
     if not isinstance(val, param):
-        raise Check.CheckError(f"{val!r} not instance of {param!r}")
+        raise Check.CheckError(f'{val!r} not instance of {param!r}')
 
 
 class Checks(PyoloadAnnotation):
@@ -265,10 +261,10 @@
             Check.check(name, params, val)
 
     def __str__(self: Any) -> str:
-        ret = "<Checks("
+        ret = '<Checks('
         for k, v in self.checks.items():
-            ret += f"{k}={v!r}, "
-        ret = ret[:-2] + ")>"
+            ret += f'{k}={v!r}, '
+        ret = ret[:-2] + ')>'
         return ret
 
     __repr__ = __str__
@@ -282,14 +278,10 @@
     name: str
     value: Any
 
-<<<<<<< HEAD
-    def __init__(self: Any, **checks: dict[str, Callable[[Any, Any], NoneType]]) -> Any:
-=======
     def __init__(
         self: Any,
         **checks: dict[str, Callable[[Any, Any], NoneType]],
     ) -> Any:
->>>>>>> 09a42dc6
         """
         Creates a Checked Attribute descriptor whick does checking on each
         assignment, E.G
@@ -326,7 +318,6 @@
     """
     Holds a cast object which describes the casts to be performed
     """
-
     @staticmethod
     def cast(val: Any, totype: Any) -> Any:
         """
@@ -348,10 +339,14 @@
                     kt, vt = totype.__args__
                 elif len(totype.__args__) == 1:
                     kt, vt = Any, totype.__args__[1]
-                return {Cast.cast(k, kt): Cast.cast(v, vt) for k, v in val.items()}
+                return {
+                    Cast.cast(k, kt): Cast.cast(v, vt) for k, v in val.items()
+                }
             else:
                 sub = totype.__args__[0]
-                return totype.__origin__([Cast.cast(v, sub) for v in val])
+                return totype.__origin__([
+                    Cast.cast(v, sub) for v in val
+                ])
         if isinstance(totype, UnionType):
             errors = []
             for subtype in totype.__args__:
@@ -397,11 +392,11 @@
             return Cast.cast(val, self.type)
         except Exception as e:
             raise CastingError(
-                f"Exception({e}) while casting: {val!r} to {self.type}",
+                f'Exception({e}) while casting: {val!r} to {self.type}',
             ) from e
 
     def __str__(self):
-        return f"pyoload.Cast({self.type!s})"
+        return f'pyoload.Cast({self.type!s})'
 
 
 class CastedAttr(Cast):
@@ -465,7 +460,7 @@
     :return: A boolean
     """
     if spec == any:
-        raise TypeError("May be have you confused `Any` and `any`")
+        raise TypeError('May be have you confused `Any` and `any`')
 
     if spec == Any or spec is None or val is None:
         return True
@@ -535,20 +530,19 @@
 
     :returns: None
     """
-    if isclass(obj) or hasattr(obj, "__class__"):
+    if isclass(obj) or hasattr(obj, '__class__'):
         for k, v in obj.__annotations__.items():
             if isinstance(v, str):
                 try:
                     obj.__annotations__[k] = eval(
                         v,
-                        dict(vars(get_module(obj))),
-                        dict(vars(obj)),
+                        dict(vars(get_module(obj))), dict(vars(obj)),
                     )
                 except Exception as e:
                     raise AnnotationResolutionError(
                         (
-                            f"Exception: {e!s} while resolving"
-                            f" annotation {e}={v!r} of object {obj!r}"
+                            f'Exception: {e!s} while resolving'
+                            f' annotation {e}={v!r} of object {obj!r}'
                         ),
                     ) from e
     elif callable(obj):
@@ -558,12 +552,12 @@
                     obj.__annotations__[k] = eval(v, obj.__globals__)
                 except Exception as e:
                     raise AnnotationResolutionError(
-                        f"Exception: {k!s} while resolving"
-                        f" annotation {v!r} of function {obj!r}",
-                        f"globals: {obj.__globals__}",
+                        f'Exception: {k!s} while resolving'
+                        f' annotation {v!r} of function {obj!r}',
+                        f'globals: {obj.__globals__}',
                     ) from e
     else:
-        raise AnnotationError(f"unknown resolution method for {obj}")
+        raise AnnotationError(f'unknown resolution method for {obj}')
 
 
 def annotate(func: Callable, oload: bool = False) -> Callable:
@@ -580,7 +574,7 @@
     if isclass(func):
         return annotateClass(func)
     if len(func.__annotations__) == 0:
-        raise Warning(f"function {get_name(func)} is not annotated")
+        raise Warning(f'function {get_name(func)} is not annotated')
         return func
 
     @wraps(func)
@@ -593,8 +587,8 @@
             if i == 10:
                 raise AnnotationResolutionError(func.__annotations__)
         anno = func.__annotations__.copy()
-        if "return" in anno:
-            anno.pop("return")
+        if 'return' in anno:
+            anno.pop('return')
         names = list(anno.keys())
         vals = {}
         try:
@@ -606,8 +600,8 @@
             vals.update(kw)
         except IndexError as e:
             raise AnnotationError(
-                f"Was function {get_name(func)} properly annotated?, has"
-                f" {len(anno)} annotations but {len(args)} arguments passed",
+                f'Was function {get_name(func)} properly annotated?, has'
+                f' {len(anno)} annotations but {len(args)} arguments passed',
             ) from e
 
         errors = []
@@ -620,23 +614,22 @@
                     raise InternalAnnotationError()
                 errors.append(
                     AnnotationError(
-                        f"Value: {v!r} does not match annotation: {anno[k]!r}"
-                        f" for argument {k!r} of function {get_name(func)}",
+                        f'Value: {v!r} does not match annotation: {anno[k]!r}'
+                        f' for argument {k!r} of function {get_name(func)}',
                     ),
                 )
         if len(errors) > 0:
             raise AnnotationErrors(errors)
 
         ret = func(**vals)
-        if "return" in func.__annotations__:
-            ann = func.__annotations__["return"]
+        if 'return' in func.__annotations__:
+            ann = func.__annotations__['return']
             if not typeMatch(ret, ann):
                 raise AnnotationError(
-                    f"return value {ret!r} does not match annotation: "
-                    f"{ann} of function {get_name(func)}",
+                    f'return value {ret!r} does not match annotation: '
+                    f'{ann} of function {get_name(func)}',
                 )
         return ret
-
     wrapper.__pyod_annotate__ = func
     return wrapper
 
@@ -683,8 +676,8 @@
                 break
         else:
             raise OverloadError(
-                f"No overload of function: {get_name(func)}"
-                f" matches types of arguments: {args}, {kw}",
+                f'No overload of function: {get_name(func)}'
+                f' matches types of arguments: {args}, {kw}',
             )
         return val
 
@@ -704,15 +697,15 @@
     it recursively annotates the classes methods except `__pyod_norecur__`
     attribute is defines
     """
-    if not hasattr(cls, "__annotations__"):
+    if not hasattr(cls, '__annotations__'):
         cls.__annotations__ = {}
     if isinstance(cls, bool):
         return partial(annotate, recur=cls)
-    recur = not hasattr(cls, "__pyod_norecur__")
+    recur = not hasattr(cls, '__pyod_norecur__')
     setter = cls.__setattr__
     if recur:
         for x in dir(cls):
-            if hasattr(getattr(cls, x), "__annotations__"):
+            if hasattr(getattr(cls, x), '__annotations__'):
                 setattr(
                     cls,
                     x,
@@ -735,20 +728,14 @@
             return setter(self, name, self.__annotations__[name](value))
         elif not typeMatch(value, self.__annotations__[name]):
             raise AnnotationError(
-                f"value {value!r} does not match annotation"
-                f"of attribute: {name!r}:{self.__annotations__[name]!r}"
-                f" of object of class {get_name(cls)}",
+                f'value {value!r} does not match annotation'
+                f'of attribute: {name!r}:{self.__annotations__[name]!r}'
+                f' of object of class {get_name(cls)}',
             )
         return setter(self, name, value)
-
     cls.__setattr__ = new_setter
     return cls
 
 
-<<<<<<< HEAD
-__version__ = "1.1.3"
-__author__ = "ken-morel"
-=======
 __version__ = '2.0.0'
-__author__ = 'ken-morel'
->>>>>>> 09a42dc6
+__author__ = 'ken-morel'